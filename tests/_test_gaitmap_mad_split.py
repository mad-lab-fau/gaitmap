--- conflicted
+++ resolved
@@ -21,19 +21,12 @@
     # entry to None.
 
     # This import will force gaitmap_mad to be in sys.modules.
-<<<<<<< HEAD
-
-    sys.modules["gaitmap_mad"] = None
-    yield
-    sys.modules.pop("gaitmap_mad")
-=======
     import gaitmap_mad
 
     sys.modules["gaitmap_mad"] = None
     yield
     sys.modules.pop("gaitmap_mad", None)
     import gaitmap_mad  # noqa: F401, F811
->>>>>>> 01e4a12f
 
     # We just go overboard to be save and reimport all gaitmap modules after the cleanup.
     modules_to_reload = []
