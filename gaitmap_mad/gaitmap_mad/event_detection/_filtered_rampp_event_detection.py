--- conflicted
+++ resolved
@@ -100,12 +100,9 @@
         memory: Optional[Memory] = None,
         enforce_consistency: bool = True,
         detect_only: Optional[Tuple[str, ...]] = None,
-<<<<<<< HEAD
         input_stride_type: Literal["segmented", "ic"] = "segmented",
     ):
-=======
     ) -> None:
->>>>>>> ce60e9bf
         self.ic_lowpass_filter = ic_lowpass_filter
         self.input_stride_type = input_stride_type
         super().__init__(
