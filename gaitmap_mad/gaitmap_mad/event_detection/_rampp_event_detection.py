"""The event detection algorithm by Rampp et al. 2014."""

from typing import Callable, Dict, Optional, Tuple, Union, cast

import numpy as np
import pandas as pd
from joblib import Memory
from typing_extensions import Literal

from gaitmap._event_detection_common._event_detection_mixin import _detect_min_vel_gyr_energy, _EventDetectionMixin
from gaitmap.base import BaseEventDetection
from gaitmap.data_transform import BaseFilter


class RamppEventDetection(_EventDetectionMixin, BaseEventDetection):
    """Find gait events in the IMU raw signal based on signal characteristics.

    RamppEventDetection uses signal processing approaches to find temporal gait events by searching for characteristic
    features in the foot-mounted sensor signals as described in Rampp et al. (2014) [1]_.
    For more details refer to the `Notes` section.

    Parameters
    ----------
    ic_search_region_ms
        The region to look for the initial contact in the acc_pa signal in ms given an ic candidate. According to [1]_,
        for the ic the algorithm first looks for a local minimum in the gyr_ml signal. The actual
        ic is then determined in the acc_pa signal in the ic_search_region_ms around that gyr_ml minimum.
        ic_search_region_ms[0] describes the start and ic_search_region_ms[1] the end of the region to check around the
        gyr_ml minimum. The values of `ic_search_region_ms` must be greater or equal than the sample time
        (1/`sampling_rate_hz`).
    min_vel_search_win_size_ms
        The size of the sliding window for finding the minimum gyroscope energy in ms.
    memory
        An optional `joblib.Memory` object that can be provided to cache the detection of all events.
    enforce_consistency
        An optional bool that can be set to False if you wish to disable postprocessing
        (see Notes section for more information).
    detect_only
        An optional tuple of strings that can be used to only detect a subset of events.
        By default, all events ("ic", "tc", "min_vel") are detected.
        If `min_vel` is not detected, the `min_vel_event_list_` output will not be available.
        If "ic" is not detected, the `pre_ic` will also not be available in the output.
    input_stride_type
        The stride list type that should be either "ic", or "segmented".

    Attributes
    ----------
    min_vel_event_list_ : A stride list or dictionary with such values
        The result of the `detect` method holding all temporal gait events and start / end of all strides.
        The stride borders for the stride_events are aligned with the min_vel samples.
        Hence, the start sample of each stride corresponds to the min_vel sample of that stride and the end sample
        corresponds to the min_vel sample of the subsequent stride.
        Strides for which no valid events could be found are removed.
        Additional strides might have been removed due to the conversion from segmented or ic to min_vel strides.
        The 's_id' index is selected according to which segmented stride the pre-ic belongs to.

    segmented_event_list_ : A stride list or dictionary with such values
        The result of the `detect` method holding all temporal gait events and start / end of all strides.
        This version of the results has the same stride borders than the input `stride_list` and has additional columns
        for all the detected events.
        Strides for which no valid events could be found are removed.


    Other Parameters
    ----------------
    data
        The data passed to the `detect` method.
    sampling_rate_hz
        The sampling rate of the data
    stride_list
        A list of strides provided by a stride segmentation method. The stride list is expected to have no gaps
        between subsequent strides. That means for subsequent strides the end sample of one stride should be the
        start sample of the next stride.

    Examples
    --------
    Get gait events from single sensor signal

    >>> event_detection = RamppEventDetection()
    >>> event_detection.detect(data=data, stride_list=stride_list, sampling_rate_hz=204.8)
    >>> event_detection.min_vel_event_list_
           start     end      ic      tc  min_vel  pre_ic
    s_id
    0      519.0   710.0   651.0   584.0    519.0   498.0
    1      710.0   935.0   839.0   802.0    710.0   651.0
    2      935.0  1183.0  1089.0  1023.0    935.0   839.0
    ...

    Notes
    -----
    Rampp et al. implemented the detection of three gait events from foot-mounted sensor data:

    terminal contact (`tc`), originally called toe-off (TO) in the paper [1]_:
        At `tc` the movement of the ankle joint changes from a plantar flexion to a dorsal extension in the sagittal
        plane.
        This change results in a zero crossing of the gyr_ml signal.
        Also refer to the :ref:`image below <fe>`.

    initial contact (`ic`), originally called heel strike (HS) in the paper [1]_:
        At `ic` the foot decelerates rapidly when the foot hits the ground.
        For the detection of `ic` only the signal between the absolute maximum and the end of the first half of the
        gyr_ml signal is considered in the case of "segmented" input stride type whereas the window between
        [few samples before stride start,.2 of stance phase] is considered in case of "ic" input stride type.
        Within this segment, `ic` is found by searching for the minimum between the point of the steepest negative
        slope and the point of the steepest positive slope in the following signal.
        After that the acc_pa signal is searched for a maximum in the area before and after the described minimum in
        the gyr_ml signal.
        In the original implementation of the paper, this was actually a minimum due to flipped sensor coordinate axes.
        The default search window is set to 80 ms before and 50 ms after the minimum.
        The search window borders can be adjusted via the `ic_search_region_ms` parameter.
        Also refer to the :ref:`image below <fe>`.

    minimal velocity (`min_vel_`), originally called mid stance (MS) in the paper [1]_:
        At `min_vel` the foot has the lowest velocity.
        It is defined to be the middle of the window with the lowest energy in all axes of the gyr signal.
        The default window size is set to 100 ms with 50 % overlap.
        The window size can be adjusted via the `min_vel_search_win_size_ms` parameter.
        Also refer to the :ref:`image below <fe>`.

    The :func:`~gaitmap.event_detection.RamppEventDetection.detect` method provides a stride list `min_vel_event_list`
    with the gait events mentioned above and additionally `start` and `end` of each stride, which are aligned to the
    `min_vel` samples.
    The start sample of each stride corresponds to the min_vel sample of that stride and the end sample corresponds to
    the min_vel sample of the subsequent stride.
    Furthermore, the `min_vel_event_list` list provides the `pre_ic` which is the ic event of the previous stride in
    the stride list.

    The :class:`~gaitmap.event_detection.RamppEventDetection` includes a consistency check that is enabled by default.
    The gait events within one stride provided by the `stride_list` must occur in the expected order. For example,
    in case of "segmented" input stride type, the expected order is ["tc", "ic", "min_vel"] whereas the expected order
    for "ic" input stride type is ["ic", "min_vel", "tc"]
    Any stride where the gait events are detected in a different order or are not detected at all is dropped!
    For more infos on this see :func:`~gaitmap.utils.stride_list_conversion.enforce_stride_list_consistency`.
    If you wish to disable this consistency check, set `enforce_consistency` to False.
    In this case, the attribute `min_vel_event_list_` will not be set, but you can use `segmented_event_list_` to get
    all detected events for the exact stride list that was used as input.
    Note, that this list might contain NaN for some events.

    Furthermore, during the conversion from the stride list to the "min_vel" stride list, breaks in
    continuous gait sequences ( with continuous subsequent strides according to the `stride_list`) are detected and the
    first (segmented) stride of each sequence is dropped.
    This is required due to the shift of stride borders between the `stride_list` and the `min_vel_event_list`.
    Thus, the first segmented stride of a continuous sequence only provides a pre_ic and a min_vel sample for
    the first stride in the `min_vel_event_list`.
    Therefore, the `min_vel_event_list` list has one stride less per gait sequence than the `stride_list`.

    Further information regarding the coordinate system can be found :ref:`here<coordinate_systems>` and regarding the
    different types of strides can be found :ref:`here<stride_list_guide>`.

    The image below gives an overview about the events and where they occur in the signal.

    .. _fe:
    .. figure:: /images/event_detection.svg

    .. [1] Rampp, A., Barth, J., Schülein, S., Gaßmann, K. G., Klucken, J., & Eskofier, B. M. (2014). Inertial
       sensor-based stride parameter calculation from gait sequences in geriatric patients. IEEE transactions on
       biomedical engineering, 62(4), 1089-1097.. https://doi.org/10.1109/TBME.2014.2368211

    """

    ic_search_region_ms: Tuple[float, float]
    min_vel_search_win_size_ms: float
    input_stride_type: Literal["segmented", "ic"]

    def __init__(
        self,
        ic_search_region_ms: Tuple[float, float] = (80, 50),
        min_vel_search_win_size_ms: float = 100,
        memory: Optional[Memory] = None,
        enforce_consistency: bool = True,
        detect_only: Optional[Tuple[str, ...]] = None,
<<<<<<< HEAD
        input_stride_type: Literal["segmented", "ic"] = "segmented",
    ):
=======
    ) -> None:
>>>>>>> ce60e9bf
        self.ic_search_region_ms = ic_search_region_ms
        self.min_vel_search_win_size_ms = min_vel_search_win_size_ms
        self.input_stride_type = input_stride_type
        super().__init__(
            memory=memory,
            enforce_consistency=enforce_consistency,
            detect_only=detect_only,
            input_stride_type=input_stride_type,
        )

    def _select_all_event_detection_method(self) -> Callable:
        """Select the function to calculate the all events.

        This is separate method to make it easy to overwrite by a subclass.
        """
        return _find_all_events

    def _get_detect_kwargs(self) -> Dict[str, Union[Tuple[int, int], int]]:
        ic_search_region = cast(
            Tuple[int, int], tuple(int(v / 1000 * self.sampling_rate_hz) for v in self.ic_search_region_ms)
        )
        if all(v == 0 for v in ic_search_region):
            raise ValueError(
                f"The chosen values are smaller than the sample time ({(1 / self.sampling_rate_hz) * 1000} ms)"
            )
        min_vel_search_win_size = int(self.min_vel_search_win_size_ms / 1000 * self.sampling_rate_hz)
        return {
            "ic_search_region": ic_search_region,
            "min_vel_search_win_size": min_vel_search_win_size,
            "sampling_rate_hz": self.sampling_rate_hz,
            "gyr_ic_lowpass_filter": None,
        }


def _find_all_events(
    gyr: pd.DataFrame,
    acc: pd.DataFrame,
    stride_list: pd.DataFrame,
    events: Tuple[str, ...],
    ic_search_region: Tuple[float, float],
    min_vel_search_win_size: int,
    sampling_rate_hz: float,
    gyr_ic_lowpass_filter: Optional[BaseFilter],
    input_stride_type: Literal["segmented", "ic"],
) -> Tuple[np.ndarray, np.ndarray, np.ndarray]:
    """Find events in provided data by checking the stride type and calling the relevant method."""
    if input_stride_type == "ic":
        return _find_all_events_for_ic_stride(
            gyr,
            acc,
            stride_list,
            events,
            ic_search_region,
            min_vel_search_win_size,
            sampling_rate_hz,
            gyr_ic_lowpass_filter,
        )
    # the default stride type (segmented)
    return _find_all_events_for_segmented_stride(
        gyr,
        acc,
        stride_list,
        events,
        ic_search_region,
        min_vel_search_win_size,
        sampling_rate_hz,
        gyr_ic_lowpass_filter,
    )


def _find_all_events_for_segmented_stride(
    gyr: pd.DataFrame,
    acc: pd.DataFrame,
    stride_list: pd.DataFrame,
    events: Tuple[str, ...],
    ic_search_region: Tuple[float, float],
    min_vel_search_win_size: int,
    sampling_rate_hz: float,
    gyr_ic_lowpass_filter: Optional[BaseFilter],
) -> Tuple[np.ndarray, np.ndarray, np.ndarray]:
    """Find events in provided data by looping over single strides."""
    gyr_ml = gyr["gyr_ml"]

    if "ic" in events:
        if gyr_ic_lowpass_filter is not None:
            gyr_ml_filtered = gyr_ic_lowpass_filter.filter(
                gyr_ml, sampling_rate_hz=sampling_rate_hz
            ).filtered_data_.to_numpy()
        else:
            gyr_ml_filtered = gyr_ml.to_numpy()
    else:
        gyr_ml_filtered = None
    gyr = gyr.to_numpy()
    gyr_ml = gyr_ml.to_numpy()
    acc_pa = -acc["acc_pa"].to_numpy()  # have to invert acc data to work on rampp paper
    ic_events = []
    tc_events = []
    min_vel_events = []
    for _, stride in stride_list.iterrows():
        start = stride["start"]
        end = stride["end"]
        if "ic" in events:
            gyr_ml_filtered_sec = gyr_ml_filtered[start:end]
            acc_sec = acc_pa[start:end]
            gyr_grad = np.gradient(gyr_ml[start:end])
            ic_events.append(
                start + _detect_ic_for_segmented_stride(gyr_ml_filtered_sec, acc_sec, gyr_grad, ic_search_region)
            )
        if "tc" in events:
            tc_events.append(start + _detect_tc_for_segmented_stride(gyr_ml[start:end]))
        if "min_vel" in events:
            min_vel_events.append(start + _detect_min_vel_gyr_energy(gyr[start:end], min_vel_search_win_size))

    return (
        np.array(ic_events, dtype=float) if ic_events else None,
        np.array(tc_events, dtype=float) if tc_events else None,
        np.array(min_vel_events, dtype=float) if min_vel_events else None,
    )


def _find_all_events_for_ic_stride(
    gyr: pd.DataFrame,
    acc: pd.DataFrame,
    stride_list: pd.DataFrame,
    events: Tuple[str, ...],
    ic_search_region: Tuple[float, float],
    min_vel_search_win_size: int,
    sampling_rate_hz: float,
    gyr_ic_lowpass_filter: Optional[BaseFilter],
) -> Tuple[np.ndarray, np.ndarray, np.ndarray]:
    """Find events in provided data by looping over single strides."""
    gyr_ml = gyr["gyr_ml"]
    if "ic" in events or "tc" in events:
        if gyr_ic_lowpass_filter is not None:
            gyr_ml_filtered = gyr_ic_lowpass_filter.filter(
                gyr_ml, sampling_rate_hz=sampling_rate_hz
            ).filtered_data_.to_numpy()
        else:
            gyr_ml_filtered = gyr_ml.to_numpy()
    else:
        gyr_ml_filtered = None
    gyr = gyr.to_numpy()
    acc_pa = -acc["acc_pa"].to_numpy()  # have to invert acc data to work on rampp paper
    ic_events = []
    tc_events = []
    min_vel_events = []
    _is_initial_stride = False
    for _index, stride in stride_list.iterrows():
        start = stride["start"]
        end = stride["end"]
        if "ic" in events:
            # to get the ic event we use a search window between the start of the stride and part of it
            ic_events.append(
                _detect_ic_for_ic_stride(
                    start,
                    end,
                    gyr_ml_filtered,
                    acc_pa,
                    np.gradient(gyr_ml),
                    ic_search_region,
                )
            )

        if "tc" in events:
            # use the filtered signal here because for some patients there is a lot of noise around ic
            tc_events.append(start + _detect_tc_for_ic_stride(gyr_ml_filtered[start:end]))
        if "min_vel" in events:
            min_vel_events.append(start + _detect_min_vel_gyr_energy(gyr[start:end], min_vel_search_win_size))

    return (
        np.array(ic_events, dtype=float) if ic_events else None,
        np.array(tc_events, dtype=float) if tc_events else None,
        np.array(min_vel_events, dtype=float) if min_vel_events else None,
    )


def _detect_ic_for_ic_stride(
    start,
    end,
    gyr_ml: np.ndarray,
    acc_pa_inv: np.ndarray,
    gyr_ml_grad: np.ndarray,
    ic_search_region: Tuple[float, float],
) -> float:
    """Find the ic.

    Note, that this implementation expects the inverted signal of acc_pa compared to the normal bodyframe definition
    in gaitmap.
    This is because the algorithm was originally developed considering a different coordinate system.
    To keep the logic identical to the original paper, we pass in the inverted signal axis (see parent function)
    """
    # Determine rough search region

    # Determine rough search region as the region between few samples before the start of the stride
    # and 0.2 of the stance phase
    # of the current stride
    gyr_ml_sec = gyr_ml[start:end]
    search_region = start - ic_search_region[0], start + int(0.2 * gyr_ml_sec.shape[0])
    if search_region[1] - search_region[0] < 0:
        return np.nan
    # alternative:
    refined_search_region_start = int(search_region[0] + np.argmin(gyr_ml_grad[slice(*search_region)]))
    refined_search_region_end = int(
        refined_search_region_start + np.argmax(gyr_ml_grad[refined_search_region_start : search_region[1]])
    )

    if refined_search_region_end - refined_search_region_start < 0:
        return np.nan

    # Find heel strike candidate in search region based on gyr
    if refined_search_region_start == refined_search_region_end:
        heel_strike_candidate = refined_search_region_start
    else:
        heel_strike_candidate = refined_search_region_start + np.argmin(
            gyr_ml[refined_search_region_start:refined_search_region_end]
        )
    # Acc search window
    acc_search_region_start = int(np.max(np.array([0, heel_strike_candidate - ic_search_region[0]])))
    acc_search_region_end = int(
        np.min(np.array([start + gyr_ml_sec.shape[0], heel_strike_candidate + ic_search_region[1]]))
    )
    return float(acc_search_region_start + np.argmin(acc_pa_inv[acc_search_region_start:acc_search_region_end]))


def _detect_tc_for_ic_stride(gyr_ml: np.ndarray) -> float:
    try:
        return _find_first_negative_before_peak(gyr_ml)
    except IndexError:
        return np.nan


def _detect_ic_for_segmented_stride(
    gyr_ml: np.ndarray, acc_pa_inv: np.ndarray, gyr_ml_grad: np.ndarray, ic_search_region: Tuple[float, float]
) -> float:
    """Find the ic.

    Note, that this implementation expects the inverted signal of acc_pa compared to the normal bodyframe definition
    in gaitmap.
    This is because the algorithm was originally developed considering a different coordinate system.
    To keep the logic identical to the original paper, we pass in the inverted signal axis (see parent function)
    """
    # Determine rough search region
    search_region = (np.argmax(gyr_ml), int(0.6 * gyr_ml.shape[0]))

    if search_region[1] - search_region[0] <= 0:
        # The gyr argmax was not found in the first half of the step
        return np.nan

    # alternative:
    # refined_search_region_start, refined_search_region_end = search_region
    refined_search_region_start = int(search_region[0] + np.argmin(gyr_ml_grad[slice(*search_region)]))
    refined_search_region_end = int(
        refined_search_region_start + np.argmax(gyr_ml_grad[refined_search_region_start : search_region[1]])
    )

    if refined_search_region_end - refined_search_region_start <= 0:
        return np.nan

    # Find heel strike candidate in search region based on gyr
    heel_strike_candidate = refined_search_region_start + np.argmin(
        gyr_ml[refined_search_region_start:refined_search_region_end]
    )

    # Acc search window
    acc_search_region_start = int(np.max(np.array([0, heel_strike_candidate - ic_search_region[0]])))
    acc_search_region_end = int(np.min(np.array([gyr_ml.shape[0], heel_strike_candidate + ic_search_region[1]])))

    return float(acc_search_region_start + np.argmin(acc_pa_inv[acc_search_region_start:acc_search_region_end]))


def _detect_tc_for_segmented_stride(gyr_ml: np.ndarray) -> float:
    try:
        return np.where(np.diff(np.signbit(gyr_ml)))[0][0]
    except IndexError:
        return np.nan


def _find_first_negative_before_peak(arr):
    """To find the tc.

    find the peak of the signal and then search for the first negative value before the peak
    """
    peak_index = np.argmax(arr)  # Find the index of the largest positive number (peak)
    negative_index = np.where(arr[:peak_index] < 0)[0]
    if len(negative_index) > 0:
        return negative_index[-1]  # Return the index of the last negative number before the peak

    return np.nan


def _find_previous_stride_positive_peak(gyr_ml_previous_stride):
    """To find the start of the search region for the ic."""
    try:
        return np.argmax(gyr_ml_previous_stride)
    except IndexError:
        return np.nan<|MERGE_RESOLUTION|>--- conflicted
+++ resolved
@@ -169,12 +169,9 @@
         memory: Optional[Memory] = None,
         enforce_consistency: bool = True,
         detect_only: Optional[Tuple[str, ...]] = None,
-<<<<<<< HEAD
         input_stride_type: Literal["segmented", "ic"] = "segmented",
     ):
-=======
     ) -> None:
->>>>>>> ce60e9bf
         self.ic_search_region_ms = ic_search_region_ms
         self.min_vel_search_win_size_ms = min_vel_search_win_size_ms
         self.input_stride_type = input_stride_type
