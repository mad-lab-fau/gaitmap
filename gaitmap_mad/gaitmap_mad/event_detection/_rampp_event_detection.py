"""The event detection algorithm by Rampp et al. 2014."""

from typing import Callable, Optional, Union, cast

import numpy as np
import pandas as pd
from joblib import Memory
from typing_extensions import Literal

from gaitmap._event_detection_common._event_detection_mixin import _detect_min_vel_gyr_energy, _EventDetectionMixin
from gaitmap.base import BaseEventDetection
from gaitmap.data_transform import BaseFilter


class RamppEventDetection(_EventDetectionMixin, BaseEventDetection):
    """Find gait events in the IMU raw signal based on signal characteristics.

    RamppEventDetection uses signal processing approaches to find temporal gait events by searching for characteristic
    features in the foot-mounted sensor signals as described in Rampp et al. (2014) [1]_.
    For more details refer to the `Notes` section.

    Parameters
    ----------
    ic_search_region_ms
        The region to look for the initial contact in the acc_pa signal in ms given an ic candidate. According to [1]_,
        for the ic the algorithm first looks for a local minimum in the gyr_ml signal. The actual
        ic is then determined in the acc_pa signal in the ic_search_region_ms around that gyr_ml minimum.
        ic_search_region_ms[0] describes the start and ic_search_region_ms[1] the end of the region to check around the
        gyr_ml minimum. The values of `ic_search_region_ms` must be greater or equal than the sample time
        (1/`sampling_rate_hz`).
    min_vel_search_win_size_ms
        The size of the sliding window for finding the minimum gyroscope energy in ms.
    memory
        An optional `joblib.Memory` object that can be provided to cache the detection of all events.
    enforce_consistency
        An optional bool that can be set to False if you wish to disable postprocessing
        (see Notes section for more information).
    detect_only
        An optional tuple of strings that can be used to only detect a subset of events.
        By default, all events ("ic", "tc", "min_vel") are detected.
        If `min_vel` is not detected, the `min_vel_event_list_` output will not be available.
        If "ic" is not detected, the `pre_ic` will also not be available in the output.
    input_stride_type
        The stride list type that should be either "ic", or "segmented".
        "Segmented" means that the stride list that is provided by the Stride Segmentation method in this package.
        The start and the end of the stride are defined by the minimum in the gyr_ml signal right before the toe-off.
        "ic" means that the stride list is defined by the initial contact of the foot with the ground.
        Stride segmentation methods that focus on the acc, and reference stride lists from mocap data usually provide
        "ic" stride lists.
        Even in case of "ic" stride type, we will re-detect the initial contact event accoridng to the defintions of
        the algorithm by considering a search region (10% stride time back, 20% stride time forward) around the initial
        contact provided as stride start.

    Attributes
    ----------
    min_vel_event_list_ : A stride list or dictionary with such values
        The result of the `detect` method holding all temporal gait events and start / end of all strides.
        The stride borders for the stride_events are aligned with the min_vel samples.
        Hence, the start sample of each stride corresponds to the min_vel sample of that stride and the end sample
        corresponds to the min_vel sample of the subsequent stride.
        Strides for which no valid events could be found are removed.
        Additional strides might have been removed due to the conversion from segmented or ic to min_vel strides.
        The 's_id' index is selected according to which segmented stride the pre-ic belongs to.

    annotated_original_event_list_ : A stride list or dictionary with such values
        The result of the `detect` method holding all temporal gait events and start / end of all strides.
        This version of the results has the same stride borders than the input `stride_list` and has additional columns
        for all the detected events.
        Strides for which no valid events could be found are removed.


    Other Parameters
    ----------------
    data
        The data passed to the `detect` method.
    sampling_rate_hz
        The sampling rate of the data
    stride_list
        A list of strides provided by a stride segmentation method. The stride list is expected to have no gaps
        between subsequent strides. That means for subsequent strides the end sample of one stride should be the
        start sample of the next stride.

    Examples
    --------
    Get gait events from single sensor signal

    >>> event_detection = RamppEventDetection()
    >>> event_detection.detect(data=data, stride_list=stride_list, sampling_rate_hz=204.8)
    >>> event_detection.min_vel_event_list_
           start     end      ic      tc  min_vel  pre_ic
    s_id
    0      519.0   710.0   651.0   584.0    519.0   498.0
    1      710.0   935.0   839.0   802.0    710.0   651.0
    2      935.0  1183.0  1089.0  1023.0    935.0   839.0
    ...

    Notes
    -----
    Rampp et al. implemented the detection of three gait events from foot-mounted sensor data:

    terminal contact (`tc`), originally called toe-off (TO) in the paper [1]_:
        At `tc` the movement of the ankle joint changes from a plantar flexion to a dorsal extension in the sagittal
        plane.
        This change results in a zero crossing of the gyr_ml signal.
        Also refer to the :ref:`image below <fe>`.

    initial contact (`ic`), originally called heel strike (HS) in the paper [1]_:
        At `ic` the foot decelerates rapidly when the foot hits the ground.
        For the detection of `ic` only the signal between the absolute maximum and the end of the first half of the
        gyr_ml signal is considered in the case of "segmented" input stride type whereas the window between
        [few samples before stride start,.2 of stance phase] is considered in case of "ic" input stride type.
        Within this segment, `ic` is found by searching for the minimum between the point of the steepest negative
        slope and the point of the steepest positive slope in the following signal.
        After that the acc_pa signal is searched for a maximum in the area before and after the described minimum in
        the gyr_ml signal.
        In the original implementation of the paper, this was actually a minimum due to flipped sensor coordinate axes.
        The default search window is set to 80 ms before and 50 ms after the minimum.
        The search window borders can be adjusted via the `ic_search_region_ms` parameter.
        Also refer to the :ref:`image below <fe>`.

    minimal velocity (`min_vel_`), originally called mid stance (MS) in the paper [1]_:
        At `min_vel` the foot has the lowest velocity.
        It is defined to be the middle of the window with the lowest energy in all axes of the gyr signal.
        The default window size is set to 100 ms with 50 % overlap.
        The window size can be adjusted via the `min_vel_search_win_size_ms` parameter.
        Also refer to the :ref:`image below <fe>`.

    The :func:`~gaitmap.event_detection.RamppEventDetection.detect` method provides a stride list `min_vel_event_list`
    with the gait events mentioned above and additionally `start` and `end` of each stride, which are aligned to the
    `min_vel` samples.
    The start sample of each stride corresponds to the min_vel sample of that stride and the end sample corresponds to
    the min_vel sample of the subsequent stride.
    Furthermore, the `min_vel_event_list` list provides the `pre_ic` which is the ic event of the previous stride in
    the stride list.

    The :class:`~gaitmap.event_detection.RamppEventDetection` includes a consistency check that is enabled by default.
    The gait events within one stride provided by the `stride_list` must occur in the expected order.
    For example, in case of "segmented" input stride type, the expected order is ["tc", "ic", "min_vel"] whereas the
    expected order for "ic" input stride type is ["ic", "min_vel", "tc"].
    Any stride where the gait events are detected in a different order or are not detected at all is dropped!
    For more infos on this see :func:`~gaitmap.utils.stride_list_conversion.enforce_stride_list_consistency`.
    If you wish to disable this consistency check, set `enforce_consistency` to False.
    In this case, the attribute `min_vel_event_list_` will not be set, but you can use `annotated_original_event_list_`
    to get all detected events for the exact stride list that was used as input.
    Note, that this list might contain NaN for some events.

    For the "ic" input stride type, it might happen that the detected `ic` is actually detected slightly before the
    original start of the stride.
    This is because the algorithm looks for the `ic` in a search region that starts before the actual stride.
    This is not problematic, as we do not consider the original start/end values for the rest of the processing,
    but might be supprising at first glance.

    Furthermore, during the conversion from the stride list to the "min_vel" stride list, breaks in
    continuous gait sequences ( with continuous subsequent strides according to the `stride_list`) are detected and the
    first (segmented) stride of each sequence is dropped.
    This is required due to the shift of stride borders between the `stride_list` and the `min_vel_event_list`.
    Thus, the first segmented stride of a continuous sequence only provides a pre_ic and a min_vel sample for
    the first stride in the `min_vel_event_list`.
    Therefore, the `min_vel_event_list` list has one stride less per gait sequence than the `stride_list`.

    Further information regarding the coordinate system can be found :ref:`here<coordinate_systems>` and regarding the
    different types of strides can be found :ref:`here<stride_list_guide>`.

    The image below gives an overview about the events and where they occur in the signal.

    .. _fe:
    .. figure:: /images/event_detection.svg

    .. [1] Rampp, A., Barth, J., Schülein, S., Gaßmann, K. G., Klucken, J., & Eskofier, B. M. (2014). Inertial
       sensor-based stride parameter calculation from gait sequences in geriatric patients. IEEE transactions on
       biomedical engineering, 62(4), 1089-1097.. https://doi.org/10.1109/TBME.2014.2368211

    """

    ic_search_region_ms: tuple[float, float]
    min_vel_search_win_size_ms: float
    input_stride_type: Literal["segmented", "ic"]

    def __init__(
        self,
        ic_search_region_ms: tuple[float, float] = (80, 50),
        min_vel_search_win_size_ms: float = 100,
        memory: Optional[Memory] = None,
        enforce_consistency: bool = True,
        detect_only: Optional[tuple[str, ...]] = None,
<<<<<<< HEAD
        input_stride_type: Literal["segmented", "ic"] = "segmented",
    ):
=======
    ) -> None:
>>>>>>> 01e4a12f
        self.ic_search_region_ms = ic_search_region_ms
        self.min_vel_search_win_size_ms = min_vel_search_win_size_ms
        self.input_stride_type = input_stride_type
        super().__init__(
            memory=memory,
            enforce_consistency=enforce_consistency,
            detect_only=detect_only,
            input_stride_type=input_stride_type,
        )

    def _select_all_event_detection_method(self) -> Callable:
        """Select the function to calculate the all events.

        This is a separate method to make it easy to overwrite by a subclass.
        """
        return _find_all_events

    def _get_detect_kwargs(self) -> dict[str, Union[tuple[int, int], int]]:
        ic_search_region = cast(
            tuple[int, int], tuple(int(v / 1000 * self.sampling_rate_hz) for v in self.ic_search_region_ms)
        )
        if all(v == 0 for v in ic_search_region):
            raise ValueError(
                f"The chosen values are smaller than the sample time ({(1 / self.sampling_rate_hz) * 1000} ms)"
            )
        min_vel_search_win_size = int(self.min_vel_search_win_size_ms / 1000 * self.sampling_rate_hz)
        return {
            "ic_search_region": ic_search_region,
            "min_vel_search_win_size": min_vel_search_win_size,
            "sampling_rate_hz": self.sampling_rate_hz,
            "gyr_ic_lowpass_filter": None,
        }


def _find_all_events(
    gyr: pd.DataFrame,
    acc: pd.DataFrame,
    stride_list: pd.DataFrame,
    events: tuple[str, ...],
    ic_search_region: tuple[float, float],
<<<<<<< HEAD
    min_vel_search_win_size: int,
    sampling_rate_hz: float,
    gyr_ic_lowpass_filter: Optional[BaseFilter],
    input_stride_type: Literal["segmented", "ic"],
) -> tuple[np.ndarray, np.ndarray, np.ndarray]:
    """Find events in provided data by checking the stride type and calling the relevant method."""
    if input_stride_type == "ic":
        return _find_all_events_for_ic_stride(
            gyr,
            acc,
            stride_list,
            events,
            ic_search_region,
            min_vel_search_win_size,
            sampling_rate_hz,
            gyr_ic_lowpass_filter,
        )
    # the default stride type (segmented)
    return _find_all_events_for_segmented_stride(
        gyr,
        acc,
        stride_list,
        events,
        ic_search_region,
        min_vel_search_win_size,
        sampling_rate_hz,
        gyr_ic_lowpass_filter,
    )


def _find_all_events_for_segmented_stride(
    gyr: pd.DataFrame,
    acc: pd.DataFrame,
    stride_list: pd.DataFrame,
    events: tuple[str, ...],
    ic_search_region: tuple[float, float],
=======
>>>>>>> 01e4a12f
    min_vel_search_win_size: int,
    sampling_rate_hz: float,
    gyr_ic_lowpass_filter: Optional[BaseFilter],
) -> tuple[np.ndarray, np.ndarray, np.ndarray]:
    """Find events in provided data by looping over single strides."""
    gyr_ml = gyr["gyr_ml"]

    if "ic" in events:
        if gyr_ic_lowpass_filter is not None:
            gyr_ml_filtered = gyr_ic_lowpass_filter.filter(
                gyr_ml, sampling_rate_hz=sampling_rate_hz
            ).filtered_data_.to_numpy()
        else:
            gyr_ml_filtered = gyr_ml.to_numpy()
    else:
        gyr_ml_filtered = None
    gyr = gyr.to_numpy()
    gyr_ml = gyr_ml.to_numpy()
    acc_pa = -acc["acc_pa"].to_numpy()  # have to invert acc data to work on rampp paper
    ic_events = []
    tc_events = []
    min_vel_events = []
    for _, stride in stride_list.iterrows():
        start = stride["start"]
        end = stride["end"]
        if "ic" in events:
            gyr_ml_filtered_sec = gyr_ml_filtered[start:end]
            acc_sec = acc_pa[start:end]
<<<<<<< HEAD
            gyr_grad = np.gradient(gyr_ml[start:end])
            ic_events.append(
                start + _detect_ic_for_segmented_stride(gyr_ml_filtered_sec, acc_sec, gyr_grad, ic_search_region)
            )
        if "tc" in events:
            tc_events.append(start + _detect_tc_for_segmented_stride(gyr_ml[start:end]))
        if "min_vel" in events:
            min_vel_events.append(start + _detect_min_vel_gyr_energy(gyr[start:end], min_vel_search_win_size))

    return (
        np.array(ic_events, dtype=float) if ic_events else None,
        np.array(tc_events, dtype=float) if tc_events else None,
        np.array(min_vel_events, dtype=float) if min_vel_events else None,
    )


def _find_all_events_for_ic_stride(
    gyr: pd.DataFrame,
    acc: pd.DataFrame,
    stride_list: pd.DataFrame,
    events: tuple[str, ...],
    ic_search_region: tuple[float, float],
    min_vel_search_win_size: int,
    sampling_rate_hz: float,
    gyr_ic_lowpass_filter: Optional[BaseFilter],
) -> tuple[np.ndarray, np.ndarray, np.ndarray]:
    """Find events in provided data by looping over single strides."""
    gyr_ml = gyr["gyr_ml"]
    if "ic" in events or "tc" in events:
        if gyr_ic_lowpass_filter is not None:
            gyr_ml_filtered = gyr_ic_lowpass_filter.filter(
                gyr_ml, sampling_rate_hz=sampling_rate_hz
            ).filtered_data_.to_numpy()
        else:
            gyr_ml_filtered = gyr_ml.to_numpy()
    else:
        gyr_ml_filtered = None
    gyr = gyr.to_numpy()
    acc_pa = -acc["acc_pa"].to_numpy()  # have to invert acc data to work on rampp paper
    ic_events = []
    tc_events = []
    min_vel_events = []
    for _index, stride in stride_list.iterrows():
        start = stride["start"]
        end = stride["end"]
        if "ic" in events:
            # to get the ic event we use a search window between the start of the stride and part of it
            ic_events.append(
                _detect_ic_for_ic_stride(
                    start,
                    end,
                    gyr_ml_filtered,
                    acc_pa,
                    np.gradient(gyr_ml),
                    ic_search_region,
                )
            )

=======
            gyr_grad = np.gradient(gyr_ml_filtered[start:end])
            ic_events.append(start + _detect_ic(gyr_ml_filtered_sec, acc_sec, gyr_grad, ic_search_region))
>>>>>>> 01e4a12f
        if "tc" in events:
            # use the filtered signal here because for some patients, there is a lot of noise around ic
            tc_events.append(start + _detect_tc_for_ic_stride(gyr_ml_filtered[start:end]))
        if "min_vel" in events:
            min_vel_events.append(start + _detect_min_vel_gyr_energy(gyr[start:end], min_vel_search_win_size))

    return (
        np.array(ic_events, dtype=float) if ic_events else None,
        np.array(tc_events, dtype=float) if tc_events else None,
        np.array(min_vel_events, dtype=float) if min_vel_events else None,
    )


<<<<<<< HEAD
def _detect_ic_for_ic_stride(
    start,
    end,
    gyr_ml: np.ndarray,
    acc_pa_inv: np.ndarray,
    gyr_ml_grad: np.ndarray,
    ic_search_region: tuple[float, float],
) -> float:
    """Find the ic.

    For strides that start at an initial contact, we pass the entire signal to this function (and not just the values
    per stride).
    The reason for this is that we need to be able to "look back" to the previous stride to find the refined IC value.
    At the moment, we hardcode how far we look back to the previous stride to 10% of the stride duration.

    Note, that this implementation expects the inverted signal of acc_pa compared to the normal bodyframe definition
    in gaitmap.
    This is because the algorithm was originally developed considering a different coordinate system.
    To keep the logic identical to the original paper, we pass in the inverted signal axis (see parent function)
    """
    # Determine rough search region

    # Determine rough search region as the region between few samples before the start of the stride
    # and 0.2 of the stance phase
    # of the current stride
    gyr_ml_sec = gyr_ml[start:end]
    search_region = np.clip(start - int(0.1 * gyr_ml_sec.shape[0]), 0, None), start + int(0.2 * gyr_ml_sec.shape[0])
    if search_region[1] - search_region[0] < 0:
        return np.nan
    # alternative:
    refined_search_region_start = int(search_region[0] + np.argmin(gyr_ml_grad[slice(*search_region)]))
    refined_search_region_end = int(
        refined_search_region_start + np.argmax(gyr_ml_grad[refined_search_region_start : search_region[1]])
    )

    if refined_search_region_end - refined_search_region_start < 0:
        return np.nan

    # Find heel strike candidate in search region based on gyr
    if refined_search_region_start == refined_search_region_end:
        heel_strike_candidate = refined_search_region_start
    else:
        heel_strike_candidate = refined_search_region_start + np.argmin(
            gyr_ml[refined_search_region_start:refined_search_region_end]
        )
    # Acc search window
    acc_search_region_start = int(np.max(np.array([0, heel_strike_candidate - ic_search_region[0]])))
    acc_search_region_end = int(
        np.min(np.array([start + gyr_ml_sec.shape[0], heel_strike_candidate + ic_search_region[1]]))
    )
    return float(acc_search_region_start + np.argmin(acc_pa_inv[acc_search_region_start:acc_search_region_end]))


def _detect_tc_for_ic_stride(gyr_ml: np.ndarray) -> float:
    try:
        return _find_first_negative_before_peak(gyr_ml)
    except IndexError:
        return np.nan


def _detect_ic_for_segmented_stride(
=======
def _detect_ic(
>>>>>>> 01e4a12f
    gyr_ml: np.ndarray, acc_pa_inv: np.ndarray, gyr_ml_grad: np.ndarray, ic_search_region: tuple[float, float]
) -> float:
    """Find the ic.

    Note, that this implementation expects the inverted signal of acc_pa compared to the normal bodyframe definition
    in gaitmap.
    This is because the algorithm was originally developed considering a different coordinate system.
    To keep the logic identical to the original paper, we pass in the inverted signal axis (see parent function)
    """
    # Determine rough search region
    search_region = (np.argmax(gyr_ml), int(0.6 * gyr_ml.shape[0]))

    if search_region[1] - search_region[0] <= 0:
        # The gyr argmax was not found in the first half of the step
        return np.nan

    # alternative:
    # refined_search_region_start, refined_search_region_end = search_region
    refined_search_region_start = int(search_region[0] + np.argmin(gyr_ml_grad[slice(*search_region)]))
    refined_search_region_end = int(
        refined_search_region_start + np.argmax(gyr_ml_grad[refined_search_region_start : search_region[1]])
    )

    if refined_search_region_end - refined_search_region_start <= 0:
        return np.nan

    # Find heel strike candidate in search region based on gyr
    heel_strike_candidate = refined_search_region_start + np.argmin(
        gyr_ml[refined_search_region_start:refined_search_region_end]
    )

    # Acc search window
    acc_search_region_start = int(np.max(np.array([0, heel_strike_candidate - ic_search_region[0]])))
    acc_search_region_end = int(np.min(np.array([gyr_ml.shape[0], heel_strike_candidate + ic_search_region[1]])))

    return float(acc_search_region_start + np.argmin(acc_pa_inv[acc_search_region_start:acc_search_region_end]))


def _detect_tc_for_segmented_stride(gyr_ml: np.ndarray) -> float:
    try:
        return np.where(np.diff(np.signbit(gyr_ml)))[0][0]
    except IndexError:
        return np.nan


def _find_first_negative_before_peak(arr):
    """To find the tc.

    find the peak of the signal and then search for the first negative value before the peak
    """
    peak_index = np.argmax(arr)  # Find the index of the largest positive number (peak)
    negative_index = np.where(arr[:peak_index] < 0)[0]
    if len(negative_index) > 0:
        return negative_index[-1]  # Return the index of the last negative number before the peak

    return np.nan


def _find_previous_stride_positive_peak(gyr_ml_previous_stride):
    """To find the start of the search region for the ic."""
    try:
        return np.argmax(gyr_ml_previous_stride)
    except IndexError:
        return np.nan<|MERGE_RESOLUTION|>--- conflicted
+++ resolved
@@ -183,12 +183,8 @@
         memory: Optional[Memory] = None,
         enforce_consistency: bool = True,
         detect_only: Optional[tuple[str, ...]] = None,
-<<<<<<< HEAD
         input_stride_type: Literal["segmented", "ic"] = "segmented",
     ):
-=======
-    ) -> None:
->>>>>>> 01e4a12f
         self.ic_search_region_ms = ic_search_region_ms
         self.min_vel_search_win_size_ms = min_vel_search_win_size_ms
         self.input_stride_type = input_stride_type
@@ -229,7 +225,6 @@
     stride_list: pd.DataFrame,
     events: tuple[str, ...],
     ic_search_region: tuple[float, float],
-<<<<<<< HEAD
     min_vel_search_win_size: int,
     sampling_rate_hz: float,
     gyr_ic_lowpass_filter: Optional[BaseFilter],
@@ -266,8 +261,6 @@
     stride_list: pd.DataFrame,
     events: tuple[str, ...],
     ic_search_region: tuple[float, float],
-=======
->>>>>>> 01e4a12f
     min_vel_search_win_size: int,
     sampling_rate_hz: float,
     gyr_ic_lowpass_filter: Optional[BaseFilter],
@@ -296,8 +289,7 @@
         if "ic" in events:
             gyr_ml_filtered_sec = gyr_ml_filtered[start:end]
             acc_sec = acc_pa[start:end]
-<<<<<<< HEAD
-            gyr_grad = np.gradient(gyr_ml[start:end])
+            gyr_grad = np.gradient(gyr_ml_filtered[start:end])
             ic_events.append(
                 start + _detect_ic_for_segmented_stride(gyr_ml_filtered_sec, acc_sec, gyr_grad, ic_search_region)
             )
@@ -350,15 +342,12 @@
                     end,
                     gyr_ml_filtered,
                     acc_pa,
-                    np.gradient(gyr_ml),
+                    # TODO: Move outside loop
+                    np.gradient(gyr_ml_filtered),
                     ic_search_region,
                 )
             )
 
-=======
-            gyr_grad = np.gradient(gyr_ml_filtered[start:end])
-            ic_events.append(start + _detect_ic(gyr_ml_filtered_sec, acc_sec, gyr_grad, ic_search_region))
->>>>>>> 01e4a12f
         if "tc" in events:
             # use the filtered signal here because for some patients, there is a lot of noise around ic
             tc_events.append(start + _detect_tc_for_ic_stride(gyr_ml_filtered[start:end]))
@@ -372,7 +361,6 @@
     )
 
 
-<<<<<<< HEAD
 def _detect_ic_for_ic_stride(
     start,
     end,
@@ -434,9 +422,6 @@
 
 
 def _detect_ic_for_segmented_stride(
-=======
-def _detect_ic(
->>>>>>> 01e4a12f
     gyr_ml: np.ndarray, acc_pa_inv: np.ndarray, gyr_ml_grad: np.ndarray, ic_search_region: tuple[float, float]
 ) -> float:
     """Find the ic.
