--- conflicted
+++ resolved
@@ -17,11 +17,7 @@
 
 
 def _get_expected_dataset_cols(
-<<<<<<< HEAD
-    frame: Literal["sensor", "body"], check_acc: bool = True, check_gyr: bool = True
-=======
     frame: Literal["sensor", "body"], check_acc: bool = True, check_gyr: bool = True, check_mag: bool = False
->>>>>>> 01e4a12f
 ) -> list:
     expected_cols = []
     if frame == "sensor":
