--- conflicted
+++ resolved
@@ -1,9 +1,5 @@
 """A couple of utils to convert stride lists into different formats."""
 
-<<<<<<< HEAD
-
-=======
->>>>>>> 01e4a12f
 import numpy as np
 import pandas as pd
 from typing_extensions import Literal
@@ -58,19 +54,12 @@
     }
 
 
-<<<<<<< HEAD
 def _stride_list_to_min_vel_single_sensor(
     stride_list: SingleSensorStrideList,
     target_stride_type: Literal["min_vel", "ic"],
     source_stride_type: Literal["segmented", "ic"],
 ) -> tuple[SingleSensorStrideList, SingleSensorStrideList]:
     """Convert a stride list with detected events into other types of stride lists.
-=======
-def _segmented_stride_list_to_min_vel_single_sensor(
-    stride_list: SingleSensorStrideList, target_stride_type: Literal["min_vel", "ic"]
-) -> tuple[SingleSensorStrideList, SingleSensorStrideList]:
-    """Convert a segmented stride list with detected events into other types of stride lists.
->>>>>>> 01e4a12f
 
     During the conversion some strides might be removed.
     For more information about the different types of stride lists see the :ref:`stride list guide <stride_list_guide>`.
