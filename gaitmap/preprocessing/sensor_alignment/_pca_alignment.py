--- conflicted
+++ resolved
@@ -148,10 +148,7 @@
 
     rotation_: Union[Rotation, dict[_Hashable, Rotation]]
     pca_: Union[PCA, dict[_Hashable, PCA]]
-<<<<<<< HEAD
-=======
     normalized_pca_components_: Union[np.ndarray, dict[_Hashable, np.ndarray]]
->>>>>>> 01e4a12f
 
     target_axis: str
     pca_plane_axis: Sequence[str]
